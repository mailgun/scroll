--- conflicted
+++ resolved
@@ -81,19 +81,6 @@
 	}
 }
 
-<<<<<<< HEAD
-// GetHandler returns HTTP compatible Handler interface.
-func (app *App) GetHandler() http.Handler {
-	return app.router
-}
-
-// SetNotFoundHandler sets the handler for the case when URL can not be matched by the router.
-func (app *App) SetNotFoundHandler(fn http.HandlerFunc) {
-	app.router.NotFoundHandler = fn
-}
-
-=======
->>>>>>> 3b049ea5
 // Register a handler function.
 //
 // If vulcand registration is enabled in the both app config and handler spec,
@@ -110,22 +97,6 @@
 		handler = MakeHandlerWithBody(app, spec.HandlerWithBody, spec)
 	} else {
 		return fmt.Errorf("the spec does not provide a handler function: %v", spec)
-<<<<<<< HEAD
-	}
-
-	// register the handler in the router
-	route := app.router.HandleFunc(spec.Path, handler).Methods(spec.Methods...)
-	if len(spec.Headers) != 0 {
-		route.Headers(spec.Headers...)
-	}
-
-	// vulcand registration
-	if app.registry != nil && spec.Register != false {
-		app.registerLocation(spec.Methods, spec.Path)
-	}
-
-	return nil
-=======
 	}
 
 	// register the handler in the router
@@ -150,7 +121,6 @@
 // SetNotFoundHandler sets the handler for the case when URL can not be matched by the router.
 func (app *App) SetNotFoundHandler(fn http.HandlerFunc) {
 	app.router.NotFoundHandler = fn
->>>>>>> 3b049ea5
 }
 
 // Start the app on the configured host/port.
